import pickle
import os
import statistics as stats
from itertools import chain
from multiprocessing import Pool
from functools import partial

from scipy.io import loadmat
import torch
from torch import nn
from torch.utils.data import Dataset, DataLoader
from torch.optim import Adam
import matplotlib.pyplot as plt
import seaborn as sns
from sklearn.neighbors import BallTree
import numpy as np

from quanvolution import Quanvolution
from constants import FILTERS

DEVICE = torch.device('mps' if torch.backends.mps.is_available() else 'cuda' if torch.cuda.is_available() else 'cpu')

DATAFILE = './deepsat4/sat-4-full.mat'  # https://csc.lsu.edu/~saikat/deepsat/
BATCH_SIZE = 2
LR = 0.001
EPOCHS = 100


class Data(Dataset):
    '''Class to represent the dataset'''

    def __init__(self, x_data, y_data):
        self.x_data = torch.Tensor(x_data).permute((2, 0, 1, 3))

        # Standardize the data (per-channel min-max standardization)
        pc_min, pc_max = self.x_data.reshape(4, -1).min(dim=1).values, self.x_data.reshape(4, -1).max(dim=1).values
        for i in range(4):
            self.x_data[i] -= pc_min[1]
            self.x_data[i] /= pc_max[i] - pc_min[i]

        self.y_data = torch.Tensor(y_data).to(DEVICE)

    def __len__(self):
        return self.x_data.shape[-1]

    def __getitem__(self, i):
        return self.x_data[:, :, :, i], self.y_data[:, i]


class QNN(nn.Module):
    '''Represents the neural network after the quanvolution filter has been applied.
    The filter has no trainable weights, so it does not need to be included in the optimization.
    '''

    def __init__(self):
        super().__init__()

        # self.pool1 = nn.AvgPool2d(kernel_size=5, stride=2)
        self.conv2 = nn.Conv2d(in_channels=5, out_channels=12, stride=1, kernel_size=3)
        self.pool2 = nn.MaxPool2d(kernel_size=2, stride=2)
        self.flatten = nn.Flatten()
        self.fc = nn.Linear(in_features=1452, out_features=4)
        self.relu = nn.ReLU()

    def forward(self, x):
        x = self.relu(x)  # Input already has the quanvolutional layer applied
        x = self.relu(self.pool2(self.conv2(x)))
        x = self.fc(self.flatten(x))
        return x


def prerun_quanvolution(start=0):
    '''Runs the quanvolution operation in advance and saves the results in binary files'''

    train_loader, _ = load_data()
    quanv = Quanvolution(nfilters=5, kernel_size=5, manual_filters=FILTERS, max_cores=6)
    kernel_size = 5
    block_expectation_pairs = {}

    n = 0
    try:
        for img_batch, _ in train_loader:
            img_batch = torch.mean(img_batch, dim=1, keepdim=True)  # Average out the channels

            img_blocks = img_batch.unfold(2, kernel_size, 1).unfold(3, kernel_size, 1)
            img_blocks = img_blocks.reshape(-1, kernel_size, kernel_size)

            for block in img_blocks:
                n += 1
<<<<<<< HEAD
                if n < 4490:
=======
                if n < start:
>>>>>>> 07ca2f2b
                    continue
                print(n)
                expectations = quanv(block)
                block_tuple = block_to_tuple(block)
                if block_tuple in block_expectation_pairs:
                    print('WARNING: tupelized block already exists in processed data:\n', block_tuple, sep='')
                block_expectation_pairs[block_tuple] = expectations
    except:
        print(f'Interrupted at {n}/{9000 * 24 * 24} blocks.')

    write_processed_data(block_expectation_pairs)


def block_to_tuple(block: torch.Tensor):
    return tuple(map(int, 1000 * block.flatten()))


def write_processed_data(block_expectation_pairs, data_dir='./processed_data'):
    '''Write the processed data to a pickle file.
    Keys are produced by flattening tensors, multiplying by 1000, taking the floor, and converting to a tuple.
    '''

    if not os.path.exists(data_dir):
        os.mkdir(data_dir)

    file_nums = [int(f[:-4]) for f in os.listdir(data_dir) if f[:-4].isnumeric()]
    n = max(file_nums) + 1 if file_nums else 0

    with open(os.path.join(data_dir, f'{n}.pkl'), 'wb') as f:
        pickle.dump(block_expectation_pairs, f)


def read_processed_data(data_dir='./processed_data'):
    '''Read the processed data from the pickle file(s)'''

    block_expectation_pairs = {}
    for file in os.listdir(data_dir):
        if file[:-4].isnumeric():
            with open(os.path.join(data_dir, file), 'rb') as f:
                block_expectation_pairs |= pickle.load(f)
    return block_expectation_pairs


def define_balltree_from_processed_data(block_expectation_pairs):
    '''Define the balltree data structure from the processed data'''

    blocks_numpy = np.array(list(block_expectation_pairs.keys()))
    return BallTree(blocks_numpy)


def load_data(ntrain=9000, ntest=1000):
    '''Load the datafile'''
    data = loadmat(DATAFILE)
    x_train, x_test, y_train, y_test = (
        data["train_x"][:, :, :, :ntrain],
        data["test_x"][:, :, :, :ntest],
        data["train_y"][:, :ntrain],
        data["test_y"][:, :ntest],
    )

    # Define the datasets
    train_data = Data(x_train, y_train)
    test_data = Data(x_test, y_test)

    train_loader = DataLoader(train_data, batch_size=BATCH_SIZE, shuffle=False)
    test_loader = DataLoader(test_data, batch_size=BATCH_SIZE, shuffle=False)

    return train_loader, test_loader


def apply_quanv(t, balltree, block_expectation_pairs, kernel_size, nfilters):
    '''Apply the quanvolution operation to a batch of input tensors `t`'''

    t = torch.mean(t, dim=1)

    bs = t.shape[0]
    iout = t.shape[1] - kernel_size + 1
    jout = t.shape[2] - kernel_size + 1
    # Output tensor has shape (bs, nfilters, iout, jout)

    out = torch.empty([bs, nfilters, iout, jout])
    for batch_index in range(bs):
        for i in range(iout):
            for j in range(jout):
                # Get the block as a flattened numpy array
                block = t[batch_index, i : i + kernel_size, j : j + kernel_size]
                block = np.array(block_to_tuple(block)).reshape(1, kernel_size**2)

                # Query the balltree to ge the nearest neighbour quanvolution output
                index = balltree.query(block, return_distance=False)[0][0]
                closest_processed_block = balltree.get_arrays()[0][index]

                # Get the expectation value corresponding to the nearest neighbour
                expectation_values = block_expectation_pairs[tuple(closest_processed_block)]
                out[batch_index, :, i, j] = torch.Tensor(expectation_values)

    return out


# def apply_quanv_parallelized(t, balltree, block_expectation_pairs, kernel_size, nfilters, processes=4):
#     '''Use parallelization to speed up the quanvolution operation'''

#     apply_quanv_partial = partial(
#         apply_quanv,
#         balltree=balltree,
#         block_expectation_pairs=block_expectation_pairs,
#         kernel_size=kernel_size,
#         nfilters=nfilters,
#     )

#     with Pool(processes) as pool:
#         processed_tensors = pool.map(apply_quanv_partial, torch.tensor_split(t, processes))

#     return torch.cat(processed_tensors)


def normalize_quanvolution_output(t, mn, mx):
    t -= mn
    t /= mx - mn
    return t


def train(qnn, dataloader, loss_func, optimizer, balltree, block_expectation_pairs):
    train_loss, train_accuracy = [], []
    softmax = nn.Softmax(dim=1)

    outputs = tuple(chain(*block_expectation_pairs.values()))
    mn, mx = min(outputs), max(outputs)

    qnn.train()
    for x, y in dataloader:
        x = apply_quanv(x, balltree, block_expectation_pairs, 5, 5)
        x = normalize_quanvolution_output(x, mn, mx)

        # Zero gradients and compute the prediction
        optimizer.zero_grad()
        prediction = qnn(x.to(DEVICE))

        # Loss computation and backpropagation
        loss = loss_func(prediction, y)
        loss.backward()

        # Weight optimization
        optimizer.step()

        # Track loss and acuracy metrics
        train_loss.append(loss.item())
        train_accuracy.append(
            (torch.argmax(y, dim=1) == torch.argmax(softmax(prediction), dim=1)).sum().item() / len(y)
        )

    return train_loss, train_accuracy


@torch.no_grad()
def test(qnn, dataloader, loss_func, balltree, block_expectation_pairs):
    test_loss, test_accuracy = [], []
    softmax = nn.Softmax(dim=1)

    outputs = tuple(chain(*block_expectation_pairs.values()))
    mn, mx = min(outputs), max(outputs)

    qnn.eval()
    for x, y in dataloader:
        x = apply_quanv(x, balltree, block_expectation_pairs, 5, 5)
        x = normalize_quanvolution_output(x, mn, mx)

        # Obtain predictions and track loss and accuracy metrics
        prediction = qnn(x.to(DEVICE))
        test_loss.append(loss_func(prediction, y).item())
        test_accuracy.append(
            (torch.argmax(y, dim=1) == torch.argmax(softmax(prediction), dim=1)).sum().item() / len(y)
        )

    return test_loss, test_accuracy


def main(plot=True):
    print("Loading data...")
    # Load the DeepSat-4 dataset
    train_loader, test_loader = load_data(900, 100)

    # Instantiate the model
    qnn = QNN()
    qnn.to(DEVICE)

    # Define the optimizer and loss function
    optimizer = Adam(qnn.parameters(), lr=LR)
    categorical_cross_entropy = nn.CrossEntropyLoss()

    # Get the preprocessed data and define the balltree data structure
    block_expectation_pairs = read_processed_data()
    balltree = define_balltree_from_processed_data(block_expectation_pairs)

    # Training loop
    try:
        print("Training QNN model...")
        train_loss, test_loss = [], []
        train_acc, test_acc = [], []
        for i in range(EPOCHS):
            loss, acc = train(
                qnn,
                train_loader,
                categorical_cross_entropy,
                optimizer,
                balltree,
                block_expectation_pairs,
            )
            train_loss.append(stats.mean(loss))
            train_acc.append(stats.mean(acc))

            loss, acc = test(
                qnn,
                test_loader,
                categorical_cross_entropy,
                balltree,
                block_expectation_pairs,
            )
            test_loss.append(stats.mean(loss))
            test_acc.append(stats.mean(acc))
            print(
                f'Epoch {i + 1}/{EPOCHS}  |  train loss {train_loss[-1]:.4f}  |  train acc {train_acc[-1]:.2%}  |  test loss {test_loss[-1]:.4f}  |  test acc {test_acc[-1]:.2%}'
            )
    except KeyboardInterrupt as e:
        if not test_acc:
            raise KeyboardInterrupt(e)

    if plot:
        # Plot the results
        plt.figure()
        sns.lineplot(train_loss, label='train')
        sns.lineplot(test_loss, label='test')
        plt.title('Loss')

        plt.figure()
        sns.lineplot(train_acc, label='train')
        sns.lineplot(test_acc, label='test')
        plt.title('Accuracy')

        plt.show()

    print(train_acc, test_acc, train_loss, test_loss, sep='\n')
    return train_acc, test_acc, train_loss, test_loss


def run_many(n=4):
    mean_results = np.zeros((4, EPOCHS))
    for i in range(n):
        print(f'Beginning run {i+1}/{n}')
        mean_results += np.array(main(plot=False))
    mean_results /= n
    print('Mean results:')
    for result in mean_results:
        print(list(result))


if __name__ == '__main__':
    # main()
    # run_many(4)
    prerun_quanvolution()<|MERGE_RESOLUTION|>--- conflicted
+++ resolved
@@ -87,11 +87,7 @@
 
             for block in img_blocks:
                 n += 1
-<<<<<<< HEAD
-                if n < 4490:
-=======
                 if n < start:
->>>>>>> 07ca2f2b
                     continue
                 print(n)
                 expectations = quanv(block)
